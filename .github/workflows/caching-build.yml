--- conflicted
+++ resolved
@@ -68,15 +68,7 @@
         name: Clone Kernel
         # Get the latest sched-ext enabled kernel directly from the korg
         # for-next branch
-<<<<<<< HEAD
-        uses: cytopia/shell-command-retry-action@v0.1.2
-        with:
-          retries: 10
-          pause: 18
-          command: git clone --single-branch -b for-next --depth 1 https://git.kernel.org/pub/scm/linux/kernel/git/tj/sched_ext.git linux
-=======
         run: git clone --single-branch -b sched_ext https://github.com/sched-ext/sched_ext.git linux && cd linux && git checkout ${{ env.SCHED_EXT_KERNEL_COMMIT }}
->>>>>>> ff6ba43e
 
       # guard rail because we are caching
       - if: ${{ steps.cache-kernel.outputs.cache-hit != 'true' }}
@@ -351,47 +343,3 @@
         run: exit -1
 
       - run: cargo build  --manifest-path scheds/rust/${{ matrix.scheduler }}/Cargo.toml
-<<<<<<< HEAD
-      - run: vng -v --rw --memory 10G --cpu 8 -r linux/arch/x86/boot/bzImage  --net user -- cargo test --manifest-path scheds/rust/${{ matrix.scheduler }}/Cargo.toml
-
-  pages:
-    runs-on: ubuntu-24.04
-    if: github.ref == 'refs/heads/main'
-    permissions:
-      contents: write  # To push a branch
-      pages: write  # To push to a GitHub Pages site
-      id-token: write # To update the deployment status
-    steps:
-      # prevent cache permission errors
-      - run: sudo chown root /usr/bin/tar && sudo chmod u+s /usr/bin/tar
-      - uses: actions/checkout@v4
-        with:
-          fetch-depth: 0
-      - uses: ./.github/actions/install-deps-action
-      - name: Build Book and Linux Docs
-        run: |
-          curl https://sh.rustup.rs -sSf | RUSTUP_INIT_SKIP_PATH_CHECK=yes sh -s -- -y
-          rustup install nightly
-          export PATH="~/.cargo/bin:$PATH"
-          RUSTDOCFLAGS="--enable-index-page -Zunstable-options" ~/.cargo/bin/cargo +nightly doc --workspace --no-deps --bins --lib --examples --document-private-items --all-features
-          sudo apt install build-essential graphviz sphinx-doc python3-sphinx-rtd-theme texlive-latex-recommended python3-yaml -y
-          cargo install htmlq
-          git clone --single-branch -b for-next --depth 1 https://git.kernel.org/pub/scm/linux/kernel/git/tj/sched_ext.git linux
-          cd linux
-          make DOCS_THEME=sphinx_rtd_theme SPHINXDIRS=scheduler htmldocs
-          make DOCS_THEME=sphinx_rtd_theme SPHINXDIRS=bpf htmldocs
-          cd ..
-          cp -a linux/Documentation/output/scheduler target/doc/
-          cp -a linux/Documentation/output/bpf target/doc/
-          sed -i 's%<li><a href="server/index.html">server</a></li>%<li><a href="server/index.html">server</a></li><li><a href="scheduler/sched-ext.html">Kernel Sched Ext Docs</a></li><li><a href="bpf/helpers.html">Kernel Bpf Helpers Docs</a></li>%' target/doc/index.html
-      - name: Setup Pages
-        uses: actions/configure-pages@v4
-      - name: Upload artifact
-        uses: actions/upload-pages-artifact@v3
-        with:
-          path: 'target/doc'
-      - name: Deploy to GitHub Pages
-        id: deployment
-        uses: actions/deploy-pages@v4
-=======
->>>>>>> ff6ba43e
