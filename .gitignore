--- conflicted
+++ resolved
@@ -4,9 +4,5 @@
 target
 *.swp
 .cache/
-<<<<<<< HEAD
-.vscode/
-=======
 local-linux-checkout
-.cache
->>>>>>> ff6ba43e
+.cache